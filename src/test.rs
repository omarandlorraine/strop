--- conflicted
+++ resolved
@@ -53,17 +53,10 @@
         (val, None, None, None, None) => Step::Set(mach.register_by_name(&s.datum), val.unwrap()),
         (None, None, val, None, None) => {
             Step::Ham(mach.register_by_name(&s.datum), val.unwrap(), -1)
-<<<<<<< HEAD
         }
         (None, dc, val, None, None) => {
             Step::Ham(mach.register_by_name(&s.datum), val.unwrap(), dc.unwrap())
         }
-=======
-        }
-        (None, dc, val, None, None) => {
-            Step::Ham(mach.register_by_name(&s.datum), val.unwrap(), dc.unwrap())
-        }
->>>>>>> 2e2cff3e
         (None, None, None, val, None) => Step::Diff(mach.register_by_name(&s.datum), val.unwrap()),
         (None, None, None, None, Some(func)) => match func.as_str() {
             "nonzero" => Step::NonZero(mach.register_by_name(&s.datum)),
@@ -77,14 +70,7 @@
 
 fn de_step(mach: Machine, d: &[DeStep]) -> Vec<Step> {
     let st: Vec<Step> = d.iter().map(|t| step(mach, t)).collect();
-<<<<<<< HEAD
-    let (mut setup, mut checks): (Vec<Step>, Vec<Step>) = st.iter().partition(|s| match s {
-        Step::Set(_, _) => true,
-        _ => false,
-    });
-=======
     let (mut setup, mut checks): (Vec<Step>, Vec<Step>) = st.iter().partition(|s| matches!(s, Step::Set(_, _)));
->>>>>>> 2e2cff3e
 
     setup.push(Step::Run);
     setup.append(&mut checks);
