--- conflicted
+++ resolved
@@ -155,28 +155,6 @@
                         fname
                         ),
                     _ => {}
-<<<<<<< HEAD
-            }
-        }
-
-        fn excl(pic: PicVariant) {
-            for _i in 0..50000 {
-                check(pic, "store_pic", store_pic(Machine::Pic(pic)));
-                check(pic, "and_pic", and_pic(Machine::Pic(pic)));
-                check(pic, "shifts_pic", shifts_pic(Machine::Pic(pic)));
-                check(pic, "inc_dec_pic", inc_dec_pic(Machine::Pic(pic)));
-            }
-            for _i in 0..5000 {
-                let mut instr = instr_pic(Machine::Pic(PicVariant::Pic12));
-                for _j in 0..500 {
-                    instr.randomize();
-                    check(pic, "something", instr.operation);
-                }
-            }
-        }
-
-        excl(PicVariant::Pic12);
-=======
             }
         }
 
@@ -233,6 +211,5 @@
         find_it("rlf", shifts_pic, PicVariant::Pic14);
         // TODO: subwf sublw swapf xorwf xorlw
         find_it("rrf", shifts_pic, PicVariant::Pic14);
->>>>>>> 2e2cff3e
     }
 }