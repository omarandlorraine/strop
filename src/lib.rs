<<<<<<< HEAD
//!
#![warn(missing_debug_implementations, rust_2018_idioms, missing_docs)]
use pyo3::prelude::*;

/// Formats the sum of two numbers as string.
#[pyfunction]
fn sum_as_string(a: usize, b: usize) -> PyResult<String> {
    Ok((a + b).to_string())
}

/// A Python module implemented in Rust. The name of this function must match
/// the `lib.name` setting in the `Cargo.toml`, else Python will not be able to
/// import the module.
#[pymodule]
fn string_sum(_py: Python<'_>, m: &PyModule) -> PyResult<()> {
    m.add_function(wrap_pyfunction!(sum_as_string, m)?)?;
    Ok(())
=======
#![warn(missing_debug_implementations, rust_2018_idioms, missing_docs)]

// This macro was shamelessly stolen from
// https://github.com/BartMassey/randomly/

/*!
Macro to select a random block. This is useful in games,
where taking random actions is common.

# Examples

```
use strop::randomly;

let n = randomly! {
    { println!("hello"); 0 }
    { println!("goodbye"); 1 }
};
println!("chose {}", n);
```
*/

pub use rand;

/// Randomly select a block to be executed. Blocks have
/// equal probability of being selected (that is, selection
/// is uniform random).
///
/// # Panics
/// 
/// Panics if zero blocks were provided.
// Lots of ideas borrowed from here:
// https://users.rust-lang.org/t/how-to-generate-in-macro/56774/6
#[macro_export]
macro_rules! randomly {
    (@ $n:expr, ($action:block $($rest:block)*), ($($arms:tt,)*)) => {
        randomly!(@ $n + 1, ($($rest)*), (($n, $action), $($arms,)*))
    };
    (@ $n:expr, (), ($(($m:expr, $action:block),)*)) => {{
        use $crate::rand::{thread_rng, Rng};
        let i = thread_rng().gen_range(0..$n);
        match i {
            $(x if x == $m => $action)*
            _ => panic!(),
        }
    }};
    ($($action:block)*) => {
        randomly!(@ 0, ($($action)*), ())
    };
}

#[test]
fn test_randomly_inner() {
    let k = randomly!(@ 0, ({0}), ());
    assert_eq!(k, 0);
}

#[test]
fn test_randomly() {
    // XXX This test will fail with probability 1/3**100. I
    // can live with that.
    let mut changed = false;
    let mut last = randomly! {
        { 1 }
        { 2 }
        { 3 }
    };
    for _ in 0..100 {
        let n = randomly! {
            { 1 }
            { 2 }
            { 3 }
        };
        assert!((1u8..=3).contains(&n));
        if n != last {
            changed = true;
            last = n;
        }
    }
    assert!(changed);
>>>>>>> 797726cc
}<|MERGE_RESOLUTION|>--- conflicted
+++ resolved
@@ -1,5 +1,3 @@
-<<<<<<< HEAD
-//!
 #![warn(missing_debug_implementations, rust_2018_idioms, missing_docs)]
 use pyo3::prelude::*;
 
@@ -16,8 +14,7 @@
 fn string_sum(_py: Python<'_>, m: &PyModule) -> PyResult<()> {
     m.add_function(wrap_pyfunction!(sum_as_string, m)?)?;
     Ok(())
-=======
-#![warn(missing_debug_implementations, rust_2018_idioms, missing_docs)]
+}
 
 // This macro was shamelessly stolen from
 // https://github.com/BartMassey/randomly/
@@ -97,5 +94,4 @@
         }
     }
     assert!(changed);
->>>>>>> 797726cc
 }