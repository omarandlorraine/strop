--- conflicted
+++ resolved
@@ -3,7 +3,7 @@
 pub mod decode;
 mod mutate;
 use crate::StaticAnalysis;
-<<<<<<< HEAD
+
 use crate::{Step, StepError};
 
 /// Checks whether an immediate value is encoded in the canonical way.
@@ -26,9 +26,9 @@
 
     true
 }
-=======
+
 use crate::static_analysis::Fixup;
->>>>>>> a03a02a8
+
 
 /// Represents an ARMv4T machine code instruction.
 #[derive(Clone, Copy, Default, PartialOrd, PartialEq)]
@@ -489,7 +489,6 @@
 
         let mut i = Insn::first();
         while i.next().is_ok() {
-<<<<<<< HEAD
             check(&i);
         }
     }
@@ -510,14 +509,7 @@
                 }
             }
             let mut j = i;
-=======
-            // check that the instruction can be disassembled
-            assert_eq!(format!("{i:?}").len(), 95, "{i:?}");
->>>>>>> a03a02a8
-
-            println!("{i:?}");
-
-<<<<<<< HEAD
+
             while j.next_horrid_nybble().is_ok() {
                 assert_ne!(format!("{i}"), format!("{j}"), "\n{i:?}\n{j:?}");
             }
@@ -556,23 +548,6 @@
             }
             if i.next().is_err() {
                 break;
-=======
-            assert!(!format!("{i:?}").contains("illegal"), "{i:?}");
-
-            // check that the emulator can execute the instruction
-            if !emulator_knows_it(i) {
-                let beginning = i;
-                let mut end = i;
-                while !emulator_knows_it(i) {
-                    end = i;
-                    println!("the emulator can't run {i:?}");
-                    i.next().unwrap();
-                }
-                println!("the range is {:?}..{:?} inclusive", beginning.0, end.0);
-                panic!(
-                    "found a range of instructions visited by the .increment method that the emulator doesn't know"
-                );
->>>>>>> a03a02a8
             }
         }
     }
