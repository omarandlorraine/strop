--- conflicted
+++ resolved
@@ -5,24 +5,12 @@
 edition = "2018"
 description = "stochastically generates machine code"
 license = "MIT"
-<<<<<<< HEAD
-=======
 repository = "https://github.com/omarandlorraine/strop"
 homepage = "https://github.com/omarandlorraine/strop"
-
->>>>>>> d999d840
 
 # See more keys and their definitions at https://doc.rust-lang.org/cargo/reference/manifest.html
 
 [dependencies]
-<<<<<<< HEAD
 asm = {version = "0.3.0", features = [ "6502" ] }
 mos6502 = "0.2.0"
-rand = "0.7.3"
-=======
-num-traits = "0.2.15"
-rand = "0.8.5"
-
-[dev-dependencies]
-mos6502 = "0.2.0"
->>>>>>> d999d840
+rand = "0.7.3"