--- conflicted
+++ resolved
@@ -9,13 +9,12 @@
 homepage = "https://github.com/omarandlorraine/strop"
 
 [[bin]]
-<<<<<<< HEAD
 name = "arm"
 path = "src/tests/arm.rs"
-=======
+
+[[bin]]
 name = "sm83"
 path = "src/tests/sm83.rs"
->>>>>>> a03a02a8
 
 [[bin]]
 name = "mips"
