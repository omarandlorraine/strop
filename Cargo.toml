--- conflicted
+++ resolved
@@ -11,14 +11,6 @@
 # See more keys and their definitions at https://doc.rust-lang.org/cargo/reference/manifest.html
 
 [dependencies]
-<<<<<<< HEAD
 asm = {version = "0.3.0", features = [ "6502" ] }
-mos6502 = "0.2.0"
-rand = "0.7.3"
-=======
-num-traits = "0.2.15"
-rand = "0.8.5"
-
-[dev-dependencies]
 mos6502 = "0.4.0"
->>>>>>> c0de561e
+rand = "0.7.3"