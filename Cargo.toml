--- conflicted
+++ resolved
@@ -18,9 +18,5 @@
 yaml-rust = "0.4"
 rayon = "1.5"
 serde = { version = "1.0", features = ["derive"] }
-<<<<<<< HEAD
-serde_json = "1.0.72"
 pyo3 = { version = "0.16.4", features = ["extension-module"] }
-=======
-serde_json = "1.0.79"
->>>>>>> 797726cc
+serde_json = "1.0.79"